--- conflicted
+++ resolved
@@ -689,10 +689,8 @@
         paternal_indices[i] = j
         maternal_indices[i] = k
 
-<<<<<<< HEAD
-=======
     # Last sample (at the first locus)
-    j, k = NumbaUtils.multinomial_sample_2d(pvals=est[i+1, :, :])  # Possible bug, see issue #9
+    j, k = NumbaUtils.multinomial_sample_2d(pvals=pvals) 
     paternal_indices[0] = j
     maternal_indices[0] = k
 
@@ -718,10 +716,7 @@
                     paternal_indices[i] = j
                     maternal_indices[i] = k
                     
->>>>>>> 7b8beaf0
     return paternal_indices, maternal_indices
-
-
 
 
 @jit(nopython=True)
