import pickle
import random
import numpy as np
from numba import njit, jit

def profile(x):
    return x

# Helper functions
def slices(start, length, n):
    """Return `n` slices starting at `start` of length `length`"""
    return [slice(i, i+length) for i in range(start, length*n + start, length)]

def bin_slices(l, n):
    """Return a list of slice() objects that split l items into n bins
    The first l%n bins are length l//n+1; the remaining n-l%n bins are length l//n
    Similar to np.array_split()"""
    return slices(0, l//n+1, l%n) + slices((l//n+1)*(l%n), l//n, n-l%n)

def topk_indices(genotype, haplotypes, n_topk):
    """Return top-k haplotype indices with fewest opposite homozygous markers compared to genotype
    The array of number of opposite homozygous loci for each haplotype (`opposite_homozygous`)
    is first shuffled so that tied values are effectively randomly sampled"""

    # Mask of homozygous loci in the genotype
    homozygous_mask = (genotype == 0) | (genotype == 2)  # note: this purposefully ignores missing loci

    # Select just these homozygous loci
    g = genotype[homozygous_mask]
    h = haplotypes[:, homozygous_mask]

    # Number of opposite homozygous loci for all haplotypes
    opposite_homozygous = np.sum(g//2 != h, axis=1)

    # Shuffle indices
    indices = np.arange(len(opposite_homozygous))
    np.random.shuffle(indices)

    # Stable argsort on the shuffled values
    args = np.argsort(opposite_homozygous[indices], kind='stable')

    # Top-k indices (fewest opposite homozygous loci)
    return indices[args[:n_topk]]


def save(filepath, haplotype_library):
    """Save haplotype library
        Note: the format of this is likely to change
        Note: need to handle case where args.out contains an output path"""
    f = open(filepath, 'wb')
    pickle.dump(haplotype_library, f)
    f.close()

def load(filepath):
    """Load haplotype library
    Note: the format of this is likely to change"""
    f = open(filepath, 'rb')
    haplotype_library = pickle.load(f)
    f.close()
    return haplotype_library


class HaplotypeLibrary(object):
    """A library of haplotypes
    Each haplotype can have an identifier (any Python object, but typically a str or int)
    The identifiers are used to select haplotypes for updating or masking
    Haplotypes should be NumPy arrays of dtype np.int8

    Some functions only work on frozen libraries; some only on unfrozen ones.
    Use freeze() and unfreeze() to swap between the two states. Typically a library is
    built with append() and then frozen to enable additional functionality"""

    def __init__(self, n_loci = None):
        self._n_loci = n_loci
        self._frozen = False
        self._haplotypes = []
        self._identifiers = []  # index to identifier mapping
        self.dtype = None


    def __repr__(self):
        return repr(self._identifiers) + '\n' + repr(self._haplotypes)


    def __len__(self):
        """Number of haplotypes in the library"""
        return len(self._haplotypes)


    def append(self, haplotype, identifier=None):
        """Append a single haplotype to the library.
        Note: a copy of the haplotype is taken"""
        if self._frozen:
            raise RuntimeError('Cannot append to frozen library')
        
        if self.dtype is None:
            self.dtype = haplotype.dtype

        if self._n_loci is None:
            self._n_loci = len(haplotype)

        self._check_haplotype(haplotype, expected_shape=(self._n_loci,))
        self._identifiers.append(identifier)
        self._haplotypes.append(haplotype.copy())


    def freeze(self):
        """Freeze the library: convert identifier and haplotype lists to NumPy arrays"""
        if self._frozen:
            raise RuntimeError('Cannot freeze an already frozen library')
        self._haplotypes = np.array(self._haplotypes)
        self._identifiers = np.array(self._identifiers)
        self._frozen = True

    
    def unfreeze(self):
        """Unfreeze the library: convert identifiers and haplotypes to lists"""
        if not self._frozen:
            raise RuntimeError('Cannot unfreeze an unfrozen library')
        self._haplotypes = list(self._haplotypes)
        self._identifiers = list(self._identifiers)
        self._frozen = False

    
    def update(self, haplotypes, identifier):
        """Update identifier's haplotypes
        'haplotypes' can be a 1d array of loci or a 2d array of shape(#haps, #loci)"""
        if not self._frozen:
            raise RuntimeError('Cannot update an unfrozen library')
        self._check_haplotype_dtype(haplotypes)
        indices = self._indices(identifier)
        # Use Numpy's broadcasting checks to handle mismatch of shape in the following:
        self._haplotypes[indices] = haplotypes

    
    def exclude_identifiers(self, identifiers):
        """Return a NumPy array of haplotypes excluding specified identifiers
        'identifiers' can be a single identifier or iterable of identifiers"""
        if not self._frozen:
            raise RuntimeError('Cannot exclude from an unfrozen library')
        mask = ~np.isin(self._identifiers, identifiers)
        return self._haplotypes[mask]

    
    def sample(self, n_haplotypes):
        """Return a NumPy array of randomly sampled haplotypes"""
        if not self._frozen:
            raise RuntimeError('Cannot sample from an unfrozen library')
        if n_haplotypes > len(self):
            n_haplotypes = len(self)
        sampled_indices = np.sort(np.random.choice(len(self), size=n_haplotypes, replace=False))
        return self._haplotypes[sampled_indices]

<<<<<<< HEAD
    def sample_best_individuals(self, n_haplotypes, genotype, exclude_identifiers=None):
        """Sample haplotypes that 'closely match' genotype `genotype`"""
        n_bins = 5
        if not self._frozen:
            raise RuntimeError('Cannot sample from an unfrozen library')
        if n_haplotypes > len(self):
            return self._haplotypes

        # Get top-k in a number of marker bins
        n_topk = n_haplotypes  # unnecessary variable redifinition
        indices = np.empty((n_topk, n_bins), dtype=np.int64)
        for i, s in enumerate(bin_slices(self._n_loci, n_bins)):
            indices[:, i] = topk_indices(genotype[s], self._haplotypes[:, s], n_topk)

        # Get top n_haplotypes across the bins excluding any in exclude_ifentifiers
        sampled_indices = set()
        exclude_indices = set(self._indices(exclude_identifiers))
        for idx in indices.flatten():
            if idx not in exclude_indices:
                sampled_indices.add(idx)
            if len(sampled_indices) >= n_topk:
                break
        sampled_indices = list(sampled_indices)

        return self._haplotypes[sampled_indices]

=======
    
>>>>>>> 49c70f60
    def exclude_identifiers_and_sample(self, identifiers, n_haplotypes):
        """Return a NumPy array of (n_haplotypes) randomly sampled haplotypes
        excluding specified identifiers.
        'identifiers' can be a single identifier or an iterable of identifiers
        Note: A copy of the haplotypes are created because of fancy indexing"""
        # Exclude specified identifiers
        if not self._frozen:
            raise RuntimeError('Cannot sample or exclude from an unfrozen library')
        exclude_mask = ~np.isin(self._identifiers, identifiers)
        n_remaining_haplotypes = exclude_mask.sum()
        # Generate random sample
        if n_haplotypes > n_remaining_haplotypes:
            n_haplotypes = n_remaining_haplotypes
        sampled_indices = np.random.choice(n_remaining_haplotypes, size=n_haplotypes, replace=False)
        sampled_indices.sort()
        return self._haplotypes[exclude_mask][sampled_indices]

    
    def asMatrix(self):
        """Return the NumPy array - kept for backwards compatibility"""
        if self._frozen:
            return self._haplotypes.copy()
        return np.array(self._haplotypes)

    
    def removeMissingValues(self):
        """Replace missing values randomly with 0 or 1 with 50 % probability
        kept for backwards compatibility"""
        for hap in self._haplotypes:
            removeMissingValues(hap)


    def get_called_haplotypes(self, threshold = 0.99):
        """Return "called" haplotypes -- these are haplotypes which only contain integer values (0,1,9). 
        For haplotypes where there is uncertainty, a threshold is used to determine whether the value is called as a value or is missing. """

        if not self._frozen:
            self.freeze()
        if self.dtype is np.int8:
            return self._haplotypes

        else:
            called_haplotypes = np.full(self._haplotypes.shape, 0, dtype = np.float32)
            for i in range(called_haplotypes.shape[0]):
                called_haplotypes[i,:] = self.call_haplotypes(self._haplotypes[i,:], threshold)
            return called_haplotypes

    @staticmethod            
    @jit(nopython=True)
    def call_haplotypes(hap, threshold):
        nLoci = len(hap)
        output = np.full(nLoci, 9, dtype = np.int8)
        for i in range(nLoci):
            if hap[i] <= 1 :
                if hap[i] > threshold : output[i] = 1
                if hap[i] < 1-threshold : output[i] = 0
        return output


    def get_haplotypes(self):
        if not self._frozen:
            self.freeze()

        return self._haplotypes



    def _indices(self, identifier):
        """Get row indices associated with an identifier. These can be used for fancy indexing"""
        # Return empty list if identifier == None
        if not identifier:
            return list()
        if not self._frozen:
            raise RuntimeError("Cannot get indices from an unfrozen library")
        if identifier not in self._identifiers:
            raise KeyError(f"Identifier '{identifier}' not in library")
        return  np.flatnonzero(self._identifiers == identifier).tolist()

    def _check_haplotype_dtype(self, haplotype):
        """Check the haplotype has expected dtype"""
        if haplotype.dtype != self.dtype:
            raise TypeError('haplotype(s) not equal to library dtype, {self.dtype}')

    def _check_haplotype(self, haplotype, expected_shape):
        """Check haplotype has expected shape and dtype.
        Could extend to check values in {0,1,9}"""
        self._check_haplotype_dtype(haplotype)
        if haplotype.shape != expected_shape:
            raise ValueError('haplotype(s) has unexpected shape')


@jit(nopython=True)
def haplotype_from_indices(indices, haplotype_library):
    """Helper function that takes an array of indices (for each locus) that 'point' to rows
    in a haplotype library (NumPy array) and extracts the alleles from the corresponding haplotypes
    (in the library)
    Returns: a haplotype array of length n_loci"""

    n_loci = len(indices)
    haplotype = np.empty(n_loci, dtype=np.int8)
    for col_idx in range(n_loci):
        row_idx = indices[col_idx]
        haplotype[col_idx] = haplotype_library[row_idx, col_idx]
    return haplotype


@njit
def removeMissingValues(hap):
    for i in range(len(hap)) :
        if hap[i] == 9:
            hap[i] = random.randint(0, 1)

class ErrorLibrary(object):
    @profile
    def __init__(self, hap, haplotypes):
        self.hap = hap
        self.hapLib = haplotypes
        self.errors = jit_assessErrors(hap, self.hapLib)

    def getWindowValue(self, k):
        return jit_getWindowValue(self.errors, k, self.hap)

@jit(nopython=True)
def jit_getWindowValue(errors, k, hap) :
    window = np.full(errors.shape, 0, dtype = np.int8)
    nHaps, nLoci = errors.shape
    #Let me be silly here.
    for i in range(k+1):
        window[:,0] += errors[:,i]

    for i in range(1, nLoci):
        window[:,i] = window[:,i-1]
        if i > k:
            if hap[i-k-1] != 9:
                window[:,i] -= errors[:,i-k-1] #This is no longer in the window.
        if i < (nLoci-k):
            if hap[i+k] != 9:
                window[:,i] += errors[:,i+k] #This is now included in the window.

    return window

@jit(nopython=True)
def jit_assessErrors(hap, haps):
    errors = np.full(haps.shape, 0, dtype = np.int8)
    nHaps, nLoci = haps.shape
    for i in range(nLoci):
        if hap[i] != 9:
            if hap[i] == 0:
                errors[:, i] = haps[:,i]
            if hap[i] == 1:
                errors[:, i] = 1-haps[:,i]
    return errors

from collections import OrderedDict
class HaplotypeDict(object):
    def __init__(self):
        self.nHaps = 0
        self.haps = []
        self.tree = dict()
    # @profile
    def append(self, haplotype):
        byteVal = haplotype.tobytes()
        if byteVal in self.tree:
            return self.tree[byteVal]
        else:
            self.tree[byteVal] = self.nHaps
            self.haps.append(haplotype)
            self.nHaps += 1
            return self.nHaps -1
        return self.tree[byteVal]

    def get(self, index):
        return self.haps[index]

# hap = np.array([0, 0, 0, 0, 0, 0, 0, 0])

# hapLib = [np.array([1, 0, 0, 0, 0, 0, 1]),
#           np.array([0, 1, 0, 0, 0, 1, 0]),
#           np.array([0, 0, 1, 0, 1, 0, 0]),
#           np.array([0, 0, 0, 1, 0, 0, 0]),
#           np.array([0, 0, 1, 0, 1, 0, 0])]

# aa = ErrorLibrary(hap, hapLib)
# print(aa.errors)
# print(aa.getWindowValue(2))


# node_type = deferred_type()
# jit_randomBinary_spec = OrderedDict()
# jit_randomBinary_spec['array'] = int64[:]
# jit_randomBinary_spec['index'] = int64
# jit_randomBinary_spec['nItems'] = int64

# @jitclass(jit_randomBinary_spec)
# class jit_RandomBinary(object):
#     def __init__(self, nItems):
#         self.index = 0
#         self.nItems = nItems
#         self.array = np.random.randint(2, size = nItems)
#     def next():
#         self.index += 1
#         if self.index == self.nItems:
#             self.array = np.random.randint(2, size = nItems)
#             self.index = 0
#         return self.array[self.index]

# I Don't think this is used any more.
# def getCores(nLoci, lengths, offsets = [0]) :
#     nCores = len(lengths)*len(offsets)
#     startStop = []

#     for length in lengths:
#         for offset in offsets:
#             finished = False
#             if offset > 0:
#                 start = 0
#                 stop = min(offset, nLoci)
#                 startStop.append((start, stop))
#                 if stop == nLoci: finished = True
#             else:
#                 stop = 0
#             while not finished:
#                 start = stop
#                 stop = min(stop + length, nLoci)
#                 startStop.append((start, stop))
#                 if stop == nLoci: finished = True
#     return startStop

# from collections import OrderedDict
# class HaplotypeCount_dict(object):
#     def __init__(self):
#         self.nHaps = 0
#         self.haps = []
#         self.tree = OrderedDict()
#     # @profile
#     @profile
#     def append(self, haplotype, score = 1):
#         byteVal = haplotype.tobytes()
#         if byteVal in self.tree:
#             self.tree[byteVal] += score
#         else:
#             self.tree[byteVal] = score
#             self.haps.append(haplotype)
#             self.nHaps += 1

#     def getLargest(self):
#         #This is sloppy
#         vals = [value for key, value in self.tree.items()]

#         index = np.argmax(vals)
#         return self.haps[index]<|MERGE_RESOLUTION|>--- conflicted
+++ resolved
@@ -151,7 +151,7 @@
         sampled_indices = np.sort(np.random.choice(len(self), size=n_haplotypes, replace=False))
         return self._haplotypes[sampled_indices]
 
-<<<<<<< HEAD
+
     def sample_best_individuals(self, n_haplotypes, genotype, exclude_identifiers=None):
         """Sample haplotypes that 'closely match' genotype `genotype`"""
         n_bins = 5
@@ -178,9 +178,7 @@
 
         return self._haplotypes[sampled_indices]
 
-=======
-    
->>>>>>> 49c70f60
+
     def exclude_identifiers_and_sample(self, identifiers, n_haplotypes):
         """Return a NumPy array of (n_haplotypes) randomly sampled haplotypes
         excluding specified identifiers.
